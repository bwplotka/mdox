--- conflicted
+++ resolved
@@ -85,11 +85,8 @@
 	link LinkTransformer
 	cb   CodeBlockTransformer
 
-<<<<<<< HEAD
 	reg *prometheus.Registry
-=======
 	softWraps bool
->>>>>>> ffcf1df2
 }
 
 // Option is a functional option type for Formatter objects.
@@ -123,17 +120,17 @@
 	}
 }
 
-<<<<<<< HEAD
+
 // WithMetrics allows you to pass in Prometheus registry.
 func WithMetrics(reg *prometheus.Registry) Option {
 	return func(m *Formatter) {
 		m.reg = reg
-=======
+}
+
 // WithCodeBlockTransformer allows you to override default softWrap.
 func WithSoftWraps() Option {
 	return func(m *Formatter) {
 		m.softWraps = true
->>>>>>> ffcf1df2
 	}
 }
 
