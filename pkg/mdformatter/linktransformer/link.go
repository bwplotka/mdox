--- conflicted
+++ resolved
@@ -364,9 +364,7 @@
 	v.destFutures[k] = &futureResult{cases: 1, resultFn: func() error { return nil }}
 	matches := remoteLinkPrefixRe.FindAllStringIndex(dest, 1)
 	if matches == nil {
-<<<<<<< HEAD
 		v.l.localLinksChecked.Inc()
-=======
 		// Check if link is email address.
 		if email := strings.TrimPrefix(dest, "mailto:"); email != dest {
 			if isValidEmail(email) {
@@ -375,7 +373,6 @@
 			v.destFutures[k].resultFn = func() error { return errors.Errorf("provided mailto link is not a valid email, got %v", dest) }
 			return
 		}
->>>>>>> 2dc35528
 
 		// Relative or absolute path. Check if exists.
 		newDest := absLocalLink(v.anchorDir, filepath, dest)
